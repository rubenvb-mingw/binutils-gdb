--- conflicted
+++ resolved
@@ -229,13 +229,8 @@
   (etree_type *, fill_type *, char *);
 bfd_vma exp_get_abs_int
   (etree_type *, int, char *);
-<<<<<<< HEAD
 void ldexp_init (bfd_boolean);
+void ldexp_finalize_syms (void);
 void ldexp_finish (bfd_boolean);
-=======
-void ldexp_init (void);
-void ldexp_finalize_syms (void);
-void ldexp_finish (void);
->>>>>>> ee509073
 
 #endif